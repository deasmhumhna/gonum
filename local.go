--- conflicted
+++ resolved
@@ -79,13 +79,8 @@
 
 	if settings.Recorder != nil {
 		// Initialize Recorder first. If it fails, we avoid the (possibly
-<<<<<<< HEAD
-		// time-consuming) evaluation of F and DF at the starting location.
-		err := settings.Recorder.Init(&probInfo.ProblemInfo)
-=======
 		// time-consuming) evaluation of Func() and Grad() at the starting location.
 		err := settings.Recorder.Init()
->>>>>>> 60750bcb
 		if err != nil {
 			return nil, err
 		}

package goblas

import (
	"testing"

	"github.com/gonum/blas/testblas"
)

func TestDgemv(t *testing.T) {
	testblas.DgemvTest(t, blasser)
}

func TestDger(t *testing.T) {
	testblas.DgerTest(t, blasser)
}

func TestDtxmv(t *testing.T) {
	testblas.DtxmvTest(t, blasser)
}

func TestDgbmv(t *testing.T) {
	testblas.DgbmvTest(t, blasser)
}

func TestDtbsv(t *testing.T) {
	testblas.DtbsvTest(t, blasser)
}

func TestDsbmv(t *testing.T) {
	testblas.DsbmvTest(t, blasser)
}

func TestDtbmv(t *testing.T) {
	testblas.DtbmvTest(t, blasser)
}

func TestDtrsv(t *testing.T) {
	testblas.DtrsvTest(t, blasser)
}

func TestDtrmv(t *testing.T) {
	testblas.DtrmvTest(t, blasser)
}

func TestDsymv(t *testing.T) {
	testblas.DsymvTest(t, blasser)
}

func TestDsyr(t *testing.T) {
	testblas.DsyrTest(t, blasser)
}

func TestDsyr2(t *testing.T) {
	testblas.Dsyr2Test(t, blasser)
}

<<<<<<< HEAD
func TestDspr(t *testing.T) {
	testblas.DsprTest(t, blasser)
=======
func TestDspmv(t *testing.T) {
	testblas.DspmvTest(t, blasser)
}

func TestDtpsv(t *testing.T) {
	testblas.DtpsvTest(t, blasser)
}

func TestDtpmv(t *testing.T) {
	testblas.DtpmvTest(t, blasser)
>>>>>>> 7e498009
}<|MERGE_RESOLUTION|>--- conflicted
+++ resolved
@@ -54,10 +54,10 @@
 	testblas.Dsyr2Test(t, blasser)
 }
 
-<<<<<<< HEAD
 func TestDspr(t *testing.T) {
 	testblas.DsprTest(t, blasser)
-=======
+}
+
 func TestDspmv(t *testing.T) {
 	testblas.DspmvTest(t, blasser)
 }
@@ -68,5 +68,4 @@
 
 func TestDtpmv(t *testing.T) {
 	testblas.DtpmvTest(t, blasser)
->>>>>>> 7e498009
 }